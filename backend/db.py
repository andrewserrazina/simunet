--- conflicted
+++ resolved
@@ -15,10 +15,6 @@
     UniqueConstraint,
     Text,
     Boolean,
-<<<<<<< HEAD
-    inspect,
-=======
->>>>>>> 8c52c195
 )
 from sqlalchemy.orm import DeclarativeBase, Mapped, mapped_column, relationship, sessionmaker
 
